#include "code_object_manager.hpp"
#include "context_manager.hpp"
#include "disassembler.hpp"
#include "hsa_intercept.hpp"
#include "log.hpp"
#include <hip/hip_runtime_api.h>
#include <iostream>
#include <vector>

namespace {

//luthier::co_manip::code_view_t stripOffKernelLaunch(luthier::co_manip::code_view_t codeObject,
//                                                    const std::string &demangledName) {
//    ELFIO::elfio reader;
//    std::stringstream loadedCodeObjectSS{std::string(reinterpret_cast<const char *>(codeObject.data), codeObject.size)};
//    reader.load(loadedCodeObjectSS, true);
//    auto numSymbols = luthier::co_manip::getSymbolNum(reader);
//    std::cout << "Demangled name: " << demangledName << std::endl;
//    for (unsigned int i = 0; i < numSymbols; i++) {
//        auto info = luthier::co_manip::SymbolInfo(&reader, i);
//        std::string demangledSymName = luthier::co_manip::getDemangledName(info.get_name().c_str());
//        std::cout << "Symbol name: " << info.get_name().c_str() << std::endl;
//        std::cout << "Symbol size: " << info.get_size() << std::endl;
//        std::cout << "Symbol Addr: " << reinterpret_cast<const void *>(info.get_address()) << std::endl;
//    }
//    for (unsigned int i = 0; i < numSymbols; i++) {
//        auto info = luthier::co_manip::SymbolInfo(&reader, i);
//        std::string demangledSymName = luthier::co_manip::getDemangledName(info.get_name().c_str());
//        std::cout << "Symbol name: " << info.get_name().c_str() << std::endl;
//        std::cout << "Symbol size: " << info.get_size() << std::endl;
//        std::cout << "Symbol Addr: " << reinterpret_cast<const void *>(info.get_address()) << std::endl;
//        if (demangledSymName.find("__luthier_wrap__") == std::string::npos and demangledSymName.find(demangledName) != std::string::npos) {
//            std::cout << "Symbol name: " << luthier::co_manip::getDemangledName(info.get_name().c_str()) << std::endl;
//            std::cout << "Symbol size: " << info.get_size() << std::endl;
//            std::cout << "Symbol Addr: " << reinterpret_cast<const void *>(info.get_address()) << std::endl;
//            return {codeObject.data + (luthier_address_t) info.get_address(), info.get_size()};
//        }
//    }
//
//    return {};
//}

}// namespace

void luthier::CodeObjectManager::registerLuthierHsaExecutables() {
    const auto &loaderApi = HsaInterceptor::Instance().getHsaVenAmdLoaderTable();
    auto findLuthierExecutable = [](hsa_executable_t exec, void *data) {
        const auto &coreApi = HsaInterceptor::Instance().getSavedHsaTables().core;
        std::vector<hsa_agent_t> agents = ContextManager::Instance().getHsaAgents();
        auto symbolIterator = [](hsa_executable_t exec, hsa_agent_t agent, hsa_executable_symbol_t symbol, void *data) {
            const auto &coreTable = HsaInterceptor::Instance().getSavedHsaTables().core;
            hsa_symbol_kind_t symbolKind;
            LUTHIER_HSA_CHECK(coreTable.hsa_executable_symbol_get_info_fn(symbol, HSA_EXECUTABLE_SYMBOL_INFO_TYPE, &symbolKind));

            uint32_t nameSize;
            LUTHIER_HSA_CHECK(coreTable.hsa_executable_symbol_get_info_fn(symbol, HSA_EXECUTABLE_SYMBOL_INFO_NAME_LENGTH, &nameSize));

            std::string name;
            name.resize(nameSize);
            LUTHIER_HSA_CHECK(coreTable.hsa_executable_symbol_get_info_fn(symbol, HSA_EXECUTABLE_SYMBOL_INFO_NAME, name.data()));

            if (name.find("__luthier_reserved") != std::string::npos && symbolKind == HSA_SYMBOL_KIND_VARIABLE) {
                auto executableSet = reinterpret_cast<decltype(executables_) *>(data);
                LuthierLogDebug("Found an executable with handle {} for agent {}", exec.handle, agent.handle);
                executableSet->insert(exec.handle);
                return HSA_STATUS_INFO_BREAK;
            }
            return HSA_STATUS_SUCCESS;
        };
        for (const auto &a: agents) {
            coreApi.hsa_executable_iterate_agent_symbols_fn(exec, a, symbolIterator, data);
        }
        return HSA_STATUS_SUCCESS;
    };
    loaderApi.hsa_ven_amd_loader_iterate_executables(findLuthierExecutable, &executables_);

    LuthierLogDebug("Number of executables captured: {}", executables_.size());
}

void luthier::CodeObjectManager::registerHipWrapperKernelsOfInstrumentationFunctions(const std::vector<std::tuple<const void *, const char *>> &instrumentationFunctionInfo) {
    registerLuthierHsaExecutables();
    // this holds the name of the actual device function, without the __luthier_wrap
    std::vector<std::string> instDeviceFuncNames;
    instDeviceFuncNames.reserve(instrumentationFunctionInfo.size());
    for (const auto &iFuncInfo: instrumentationFunctionInfo) {
        std::string deviceFuncName = std::get<const char *>(iFuncInfo);
        deviceFuncName = deviceFuncName.substr(deviceFuncName.find("__luthier_wrap__") + strlen("__luthier_wrap__"),
                                               deviceFuncName.find('('));
        if (deviceFuncName.empty())
            throw std::runtime_error("The requested instrumentation kernel doesn't have __luthier_wrap__ at its beginning.");
        instDeviceFuncNames.push_back(deviceFuncName);
    }

    auto agents = ContextManager::Instance().getHsaAgents();

    for (const auto &a: agents) {
        for (const auto &e: executables_) {
            auto hostCodeObjects = co_manip::getHostLoadedCodeObjectOfExecutable({e}, a);
            auto deviceCodeObjects = co_manip::getDeviceLoadedCodeObjectOfExecutable({e}, a);
            for (unsigned int i = 0; i < hostCodeObjects.size(); i++) {
                auto hco = hostCodeObjects[i];
                auto dco = deviceCodeObjects[i];
                auto reader = co_manip::ElfViewImpl::make_view(hco);
<<<<<<< HEAD
                auto &io = reader->getElfIo();
                //                ELFIO::elfio reader;
                //                reader.load(hcoSs, true);
=======
                auto& io = reader->getElfIo();
//                ELFIO::elfio reader;
//                reader.load(hcoSs, true);
>>>>>>> 22848f87
                for (unsigned int j = 0; j < co_manip::getSymbolNum(reader); j++) {
                    auto info = co_manip::SymbolView(reader, j);
                    fmt::println("Name of symbol: {}", info.getName());
                    fmt::println("Size of symbol: {}", info.getView().size());
                    fmt::println("Type of symbol: {}", (int) info.getType());
                    fmt::println("Symbol location: {:#x}", reinterpret_cast<luthier_address_t>(info.getView().data()));
                    fmt::println("Section addr: {:#x}", reinterpret_cast<luthier_address_t>(info.getSection()->get_address()));
                    fmt::println("Section Name: {}", info.getSection()->get_name());
                    for (unsigned int k = 0; k < instrumentationFunctionInfo.size(); k++) {
                        auto deviceFuncName = instDeviceFuncNames[k];
                        if (info.getName().find(deviceFuncName) != std::string::npos) {
                            luthier_address_t deviceAddress = reinterpret_cast<luthier_address_t>(dco.data()) + reinterpret_cast<luthier_address_t>(info.getView().data());
                            auto globalFuncPointer = std::get<const void *>(instrumentationFunctionInfo[k]);

                            if (info.getName().find("__luthier_wrap__") != std::string::npos and info.getName().find(".kd") != std::string::npos) {
                                //                                assert(info.size == sizeof(kernel_descriptor_t));
                                auto *kd = reinterpret_cast<kernel_descriptor_t *>(deviceAddress);
                                if (!functions_.contains(globalFuncPointer)) {
                                    auto globalFunctionName = std::get<const char *>(instrumentationFunctionInfo[k]);
                                    functions_.insert({globalFuncPointer, {{}, globalFunctionName, deviceFuncName}});
                                }
                                auto &agentToExecMap = functions_[globalFuncPointer].agentToExecMap;
                                if (!agentToExecMap.contains(a.handle)) {
                                    agentToExecMap.insert({a.handle, {}});
                                }
                                agentToExecMap[a.handle].kd = kd;
                            } else {
                                co_manip::code_view_t function{reinterpret_cast<const std::byte *>(info.getView().data() + reinterpret_cast<luthier_address_t>(dco.data())),
                                                               info.getView().size()};
                                if (!functions_.contains(globalFuncPointer)) {
                                    auto globalFunctionName = std::get<const char *>(instrumentationFunctionInfo[k]);
                                    functions_.insert({globalFuncPointer, {{}, globalFunctionName, deviceFuncName}});
                                }
                                auto &agentToExecMap = functions_[globalFuncPointer].agentToExecMap;
                                if (!agentToExecMap.contains(a.handle)) {
                                    agentToExecMap.insert({a.handle, {}});
                                }
                                agentToExecMap[a.handle].function = function;
                            }
                        }
                    }
                };
            }
        }
    }
    LuthierLogDebug("Number of functions registered: {}", functions_.size());
    //
    //            if (HSA_STATUS_SUCCESS == coreApi.hsa_executable_get_symbol_by_name_fn({e}, globalFuncName, &agent, &s)) {
    //                fmt::println("Executable {} with agent {} was found for function {}", e, a, globalFuncName);
    //                out.insert({a, {e}});
    //
    //            }
    //            else {
    //                fmt::println("Symbol was not found for function {}!", globalFuncName);
    //            }
    //        }
    //    }
    //    functions_.insert({instrumentationFunctionInfo, {out, std::string(globalFuncName), deviceFuncName, fatBinary}});
}

luthier::co_manip::code_view_t luthier::CodeObjectManager::getInstrumentationFunction(const void *wrapperKernelHostPtr,
                                                                                      hsa_agent_t agent) const {
    auto f = functions_.at(wrapperKernelHostPtr).agentToExecMap.at(agent.handle).function;
#ifdef LUTHIER_LOG_ENABLE_DEBUG
    auto instrs = luthier::Disassembler::instance().disassemble(agent, f.data());
    for (const auto &i: instrs) {
        LuthierLogDebug("{:#x}: {}", i.getHostAddress(), i.getInstr());
    }
#endif
    return f;
}

const kernel_descriptor_t *luthier::CodeObjectManager::getInstrumentedKernelKD(const kernel_descriptor_t *originalKernelKD) {
    if (!instrumentedKernels_.contains(originalKernelKD))
        throw std::runtime_error(fmt::format("The Kernel Descriptor {:#x} has not been instrumented.", reinterpret_cast<luthier_address_t>(originalKernelKD)));
    return instrumentedKernels_[originalKernelKD];
}

void luthier::CodeObjectManager::registerInstrumentedKernel(const kernel_descriptor_t *originalCodeKD, const kernel_descriptor_t *instrumentedCodeKD) {
    if (!instrumentedKernels_.contains(originalCodeKD))
        instrumentedKernels_.insert({originalCodeKD, instrumentedCodeKD});
}
kernel_descriptor_t *luthier::CodeObjectManager::getKernelDescriptorOfInstrumentationFunction(const void *wrapperKernelHostPtr, hsa_agent_t agent) const {
    return functions_.at(wrapperKernelHostPtr).agentToExecMap.at(agent.handle).kd;
}<|MERGE_RESOLUTION|>--- conflicted
+++ resolved
@@ -101,15 +101,9 @@
                 auto hco = hostCodeObjects[i];
                 auto dco = deviceCodeObjects[i];
                 auto reader = co_manip::ElfViewImpl::make_view(hco);
-<<<<<<< HEAD
                 auto &io = reader->getElfIo();
                 //                ELFIO::elfio reader;
                 //                reader.load(hcoSs, true);
-=======
-                auto& io = reader->getElfIo();
-//                ELFIO::elfio reader;
-//                reader.load(hcoSs, true);
->>>>>>> 22848f87
                 for (unsigned int j = 0; j < co_manip::getSymbolNum(reader); j++) {
                     auto info = co_manip::SymbolView(reader, j);
                     fmt::println("Name of symbol: {}", info.getName());
