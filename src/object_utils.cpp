--- conflicted
+++ resolved
@@ -170,12 +170,8 @@
     Out = {static_cast<uint32_t>(XMD.getUInt()),
            static_cast<uint32_t>(YMD.getUInt()),
            static_cast<uint32_t>(ZMD.getUInt())};
-<<<<<<< HEAD
-    llvm::outs() << Out->x << "," << Out->y << "," << Out->z << "," << "\n";
-=======
     //    llvm::outs() << Out->x << "," << Out->y << "," << Out->z << ","
     //                 << "\n";
->>>>>>> 8b09354a
   }
   return llvm::Error::success();
 }
@@ -200,12 +196,8 @@
   Out = {static_cast<uint32_t>(XMD.getUInt()),
          static_cast<uint32_t>(YMD.getUInt()),
          static_cast<uint32_t>(ZMD.getUInt())};
-<<<<<<< HEAD
-  llvm::outs() << Out.x << "," << Out.y << "," << Out.z << "," << "\n";
-=======
   //  llvm::outs() << Out.x << "," << Out.y << "," << Out.z << ","
   //               << "\n";
->>>>>>> 8b09354a
   return llvm::Error::success();
 }
 
