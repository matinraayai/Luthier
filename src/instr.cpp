--- conflicted
+++ resolved
@@ -6,46 +6,6 @@
 /// This file implements the HSA instruction.
 //===----------------------------------------------------------------------===//
 #include <luthier/instr.h>
-<<<<<<< HEAD
-#include <utility>
-
-#include "hsa_agent.hpp"
-#include "hsa_executable.hpp"
-#include "hsa_executable_symbol.hpp"
-
-namespace luthier::hsa {
-
-/**
- * To be deleted when all instnaces have been updated (OR, reuse this constructor in the other; this(), and keep both)
-*/
-Instr::Instr(llvm::MCInst Inst, hsa_loaded_code_object_t LCO,
-             hsa_executable_symbol_t Symbol, luthier::address_t Address,
-             size_t Size)
-    : Inst(std::move(Inst)), LCO(LCO), Symbol(Symbol),
-      LoadedDeviceAddress(Address), Size(Size) {}
-
-// hsa_executable_t Instr::getExecutable() const {
-//   return
-//   hsa::ExecutableSymbol::fromHandle(Symbol).getExecutable()->asHsaType();
-// }
-
-/**
- * Construcot accepts the DWARF debug info, and sets it.
-*/
-Instr::Instr(llvm::MCInst Inst, hsa_loaded_code_object_t LCO,
-             hsa_executable_symbol_t Symbol, luthier::address_t Address,
-             size_t Size, std::optional<llvm::DWARFDie> die)
-    : Inst(std::move(Inst)), LCO(LCO), Symbol(Symbol),
-      LoadedDeviceAddress(Address), Size(Size), DWARFDebugInfoEntry(die) {}
-
-hsa_loaded_code_object_t Instr::getLoadedCodeObject() const { return LCO; }
-
-llvm::Expected<hsa_agent_t> Instr::getAgent() const {
-  auto Agent = hsa::LoadedCodeObject(LCO).getAgent();
-  LUTHIER_RETURN_ON_ERROR(Agent.takeError());
-  return Agent->asHsaType();
-}
-=======
 
 namespace luthier::hsa {
 
@@ -53,7 +13,6 @@
              luthier::address_t Address, size_t Size)
     : Inst(std::move(Inst)), Symbol(Symbol), LoadedDeviceAddress(Address),
       Size(Size) {}
->>>>>>> b5696282
 
 hsa_executable_symbol_t Instr::getExecutableSymbol() const { return Symbol; }
 
@@ -68,5 +27,5 @@
 /**
  * Returns this Instr's DWARFDie (a debug info entry for some executable symbol)
 */
-std::optional<llvm::DWARFDie> Instr::getDie() const { return DWARFDebugInfoEntry; }
+// std::optional<llvm::DWARFDie> Instr::getDie() const { return DWARFDebugInfoEntry; }
 } // namespace luthier::hsa