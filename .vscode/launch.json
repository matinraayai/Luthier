{
	// Use IntelliSense to learn about possible attributes.
	// Hover to view descriptions of existing attributes.
	// For more information, visit: https://go.microsoft.com/fwlink/?linkid=830387
	"version": "0.2.0",
	"configurations": [
		{
			"name": "fatbin",
			"type": "cppdbg",
			"request": "launch",
			"program": "${workspaceFolder}/instrumentation/main",
			"args": [
				"instCount.cpp-hip-amdgcn-amd-amdhsa.hipfb"
			],
			"stopAtEntry": false,
			"cwd": "${workspaceFolder}/instrumentation",
			"environment": [],
			"externalConsole": false,
			"MIMode": "gdb",
			"setupCommands": [
				{
					"description": "Enable pretty-printing for gdb",
					"text": "-enable-pretty-printing",
					"ignoreFailures": true
				}
			]
		},
		{
			"name": "parse",
			"type": "cppdbg",
			"request": "launch",
			"program": "${workspaceFolder}/disassembler/parse",
			"args": [
				"../generatedAsm/vectoradd_hip.exe:1.hipv4-amdgcn-amd-amdhsa--gfx906.s"
			],
			"stopAtEntry": false,
			"cwd": "${fileDirname}",
			"environment": [],
			"externalConsole": false,
			"MIMode": "gdb",
			"setupCommands": [
				{
					"description": "Enable pretty-printing for gdb",
					"text": "-enable-pretty-printing",
					"ignoreFailures": true
				}
			]
		},
		{
			"name": "disassembler",
			"type": "cppdbg",
			"request": "launch",
			"program": "${workspaceFolder}/disassembler/build/disassembler",
			"args": [
<<<<<<< HEAD
				"../generatedAsm/simple_hip.exe:1.hipv4-amdgcn-amd-amdhsa--gfx908"
=======
				"../generatedAsm/RecursiveGaussian:1.hipv4-amdgcn-amd-amdhsa--gfx908.s.csv"
>>>>>>> 0ea5e724
			],
			"stopAtEntry": false,
			"cwd": "${fileDirname}",
			"environment": [],
			"externalConsole": false,
			"MIMode": "gdb",
			"setupCommands": [
				{
					"description": "Enable pretty-printing for gdb",
					"text": "-enable-pretty-printing",
					"ignoreFailures": true
				}
			]
		},
		{
			"name": "sibir",
			"type": "python",
			"request": "launch",
			"program": "${workspaceFolder}/build/sibir",
			"args": [
				"./vectoradd"
			],
			"console": "integratedTerminal",
			"justMyCode": true
		}
	]
}<|MERGE_RESOLUTION|>--- conflicted
+++ resolved
@@ -4,27 +4,6 @@
 	// For more information, visit: https://go.microsoft.com/fwlink/?linkid=830387
 	"version": "0.2.0",
 	"configurations": [
-		{
-			"name": "fatbin",
-			"type": "cppdbg",
-			"request": "launch",
-			"program": "${workspaceFolder}/instrumentation/main",
-			"args": [
-				"instCount.cpp-hip-amdgcn-amd-amdhsa.hipfb"
-			],
-			"stopAtEntry": false,
-			"cwd": "${workspaceFolder}/instrumentation",
-			"environment": [],
-			"externalConsole": false,
-			"MIMode": "gdb",
-			"setupCommands": [
-				{
-					"description": "Enable pretty-printing for gdb",
-					"text": "-enable-pretty-printing",
-					"ignoreFailures": true
-				}
-			]
-		},
 		{
 			"name": "parse",
 			"type": "cppdbg",
@@ -52,11 +31,7 @@
 			"request": "launch",
 			"program": "${workspaceFolder}/disassembler/build/disassembler",
 			"args": [
-<<<<<<< HEAD
-				"../generatedAsm/simple_hip.exe:1.hipv4-amdgcn-amd-amdhsa--gfx908"
-=======
 				"../generatedAsm/RecursiveGaussian:1.hipv4-amdgcn-amd-amdhsa--gfx908.s.csv"
->>>>>>> 0ea5e724
 			],
 			"stopAtEntry": false,
 			"cwd": "${fileDirname}",
