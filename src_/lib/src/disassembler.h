--- conflicted
+++ resolved
@@ -25,15 +25,12 @@
   int maxNumSReg();
   int maxNumVReg();
   void getMaxRegIdx(elfio::File *file, int *sRegMax, int *vRegMax);
-<<<<<<< HEAD
   std::vector<std::unique_ptr<Inst>> GetInsts(elfio::File *file);
   std::vector<std::shared_ptr<Inst>> GetInsts(std::vector<unsigned char> buf, uint64_t off);
-=======
   std::vector<std::unique_ptr<Inst>> GetInstruInsts(elfio::File *file);
   std::vector<std::unique_ptr<Inst>> GetOrigInsts(elfio::File *file);
   std::vector<std::unique_ptr<Inst>>
   GetTrampInsts(std::vector<unsigned char> buf);
->>>>>>> 1185d0fc
   void SetModVal(int v_offset, int s_offset);
 
 private:
