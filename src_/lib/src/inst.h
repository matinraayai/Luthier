#ifndef INST_H
#define INST_H
#include "bitops.h"
#include "elf.h"
#include "operand.h"
#include <string>
typedef uint16_t Opcode;
enum FormatType {
  SOP2,
  SOPK,
  SOP1,
  SOPC,
  SOPP,
  SMEM,
  VOP2,
  VOP1,
  VOP3a,
  VOP3b,
  VOP3P,
  VOPC,
  VINTRP,
  DS,
  MUBUF,
  MTBUF,
  MIMG,
  FLAT
};
struct Format {
  FormatType formatType;
  std::string formatName;
  uint32_t encoding;
  uint32_t mask;
  int byteSizeExLiteral;
  uint8_t opcodeLow;
  uint8_t opcodeHigh;

  Opcode retrieveOpcode(uint32_t firstFourBytes) {
    uint32_t opcode =
        extractBitsFromU32(firstFourBytes, int(opcodeLow), int(opcodeHigh));
    return Opcode(opcode);
  }
};
enum ExeUnit {
  ExeUnitVALU,
  ExeUnitScalar,
  ExeUnitVMem,
  ExeUnitBranch,
  ExeUnitLDS,
  ExeUnitGDS,
  ExeUnitSpecial
};
struct InstType {
  std::string instName;
  Opcode opcode;
  Format format;
  int ID;
  ExeUnit exeUnit;
  int DSTWidth;
  int SRC0Width;
  int SRC1Width;
  int SRC2Width;
  int SDSTWidth;
};
struct Inst {
  Format format;
  InstType instType;
  int byteSize;
  uint64_t PC;
  Operand src0;
  Operand src1;
  Operand src2;
  Operand dst;
  Operand sdst;
  Operand addr;
  Operand sAddr;
  Operand data;
  Operand data1;
  Operand base;
  Operand offset;
  Operand simm16;

  int Abs;
  int Omod;
  int Neg;
  int Offset0;
  int Offset1;
  bool SystemLevelCoherent;
  bool GlobalLevelCoherent;
  bool TextureFailEnable;
  bool Imm;
  bool Clamp;
  bool GDS;
  int Seg;
  int VMCNT;
  int VSCNT;
  int LKGMCNT;
  int EXPCNT;

  bool IsSdwa;
  int DstSel;
  int DstUnused;
  int Src0Sel;
  bool Src0Sext;
  bool Src0Abs;
  bool Src0Neg;
  int Src1Sel;
  bool Src1Sext;
  bool Src1Abs;
  bool Src1Neg;
  bool Src2Abs;
  bool Src2Neg;

  std::vector<unsigned char> bytes;
  uint32_t first;
  uint32_t second;
};

<<<<<<< HEAD
struct instnode
{
	instnode *prev;
	instnode *next;
=======
struct instnode {
  instnode *prev;
  instnode *next;

  std::string instStr;
  std::vector<unsigned char> bytes;
>>>>>>> 360113b1

	// std::string instStr;
	std::vector<unsigned char> bytes;
	
	Format format;
	InstType instType;
	int byteSize;
	uint64_t pc;
	Operand src0;
	Operand src1;
	Operand src2;
	Operand dst;
	Operand simm16;
};

#endif<|MERGE_RESOLUTION|>--- conflicted
+++ resolved
@@ -115,22 +115,12 @@
   uint32_t second;
 };
 
-<<<<<<< HEAD
-struct instnode
-{
-	instnode *prev;
-	instnode *next;
-=======
 struct instnode {
   instnode *prev;
   instnode *next;
 
   std::string instStr;
   std::vector<unsigned char> bytes;
->>>>>>> 360113b1
-
-	// std::string instStr;
-	std::vector<unsigned char> bytes;
 	
 	Format format;
 	InstType instType;
