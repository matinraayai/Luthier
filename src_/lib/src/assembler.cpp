--- conflicted
+++ resolved
@@ -12,7 +12,6 @@
   initEncodeTable();
 }
 
-<<<<<<< HEAD
 std::vector<unsigned char> Assembler::Assemble(std::string instruction) {
   Inst *inst = new Inst;
   std::vector<uint32_t> assembly;
@@ -32,41 +31,13 @@
   case SOP2:
     assembly = assembleSOP2(inst);
     break;
+  case SOPP:
+    break;
   default:
     break;
   }
 
   return instcodeToByteArray(assembly);
-=======
-std::vector<unsigned char> Assembler::Assemble(std::string instruction)
-{
-    Inst *inst = new Inst;
-    std::vector<uint32_t> assembly;
-
-    getInstData(inst, instruction);
-
-    switch (inst->instType.format.formatType)
-    {
-    case SOP1:
-        assembly = assembleSOP1(inst);
-        break;
-    case VOP1:
-        assembly = assembleVOP1(inst);
-        break;
-    case SMEM:
-        assembly = assembleSMEM(inst);
-        break;
-    case SOP2:
-        assembly = assembleSOP2(inst);
-        break;
-    case SOPP:
-        break;
-    default:
-        break;
-    }
-
-    return instcodeToByteArray(assembly);
->>>>>>> 15c0b45b
 }
 
 void Assembler::getInstData(Inst *inst, std::string inststr) {
@@ -103,41 +74,25 @@
   return params;
 }
 
-<<<<<<< HEAD
-uint32_t Assembler::getCodeByOperand(Operand op) {
-  if (op.operandType == RegOperand) {
-    return uint32_t(op.code);
-  } else if (op.operandType == IntOperand) {
-    return uint32_t(op.code);
-  }
-=======
-std::string Assembler::extractreg(std::string reg)
-{
-    if(reg.find("v") != std::string::npos) 
-    {
-        reg.erase(reg.find("v"), 1);
-    }
-    else if(reg.find("s") != std::string::npos) 
-    {
-        reg.erase(reg.find("s"), 1);
-    }
-
-    if(reg.find("[") != std::string::npos) 
-    {
-        reg.erase(reg.find("["),1);
-        reg.erase(reg.find(":"),reg.length());
-    }
-
-    if(reg.find(",") != std::string::npos)
-    {
-        reg.erase(reg.find(","),1);
-    }
-        if(reg.find(" ") != std::string::npos)
-    {
-        reg.erase(reg.find(" "),1);
-    }
-    return reg;
->>>>>>> 15c0b45b
+std::string Assembler::extractreg(std::string reg) {
+  if (reg.find("v") != std::string::npos) {
+    reg.erase(reg.find("v"), 1);
+  } else if (reg.find("s") != std::string::npos) {
+    reg.erase(reg.find("s"), 1);
+  }
+
+  if (reg.find("[") != std::string::npos) {
+    reg.erase(reg.find("["), 1);
+    reg.erase(reg.find(":"), reg.length());
+  }
+
+  if (reg.find(",") != std::string::npos) {
+    reg.erase(reg.find(","), 1);
+  }
+  if (reg.find(" ") != std::string::npos) {
+    reg.erase(reg.find(" "), 1);
+  }
+  return reg;
 }
 
 std::string Assembler::extractreg(std::string reg) {
@@ -281,23 +236,17 @@
   newasm.push_back(instcode);
   newasm.push_back(imm);
 
-<<<<<<< HEAD
-  return newasm;
-=======
-    return newasm;
-}
-
-std::vector<uint32_t> Assembler::assembleSOPP(Inst *inst)
-{
-    std::vector<uint32_t> newasm;
-    std::string iname = inst->instType.instName;
-
-    if (iname == "s_nop") {
-        newasm.push_back(0xbf800000);
-    } else
-    if (iname == "s_endpgm") {
-        newasm.push_back(0xbf810000);
-    }
-    return newasm;
->>>>>>> 15c0b45b
+  return newasm;
+}
+
+std::vector<uint32_t> Assembler::assembleSOPP(Inst *inst) {
+  std::vector<uint32_t> newasm;
+  std::string iname = inst->instType.instName;
+
+  if (iname == "s_nop") {
+    newasm.push_back(0xbf800000);
+  } else if (iname == "s_endpgm") {
+    newasm.push_back(0xbf810000);
+  }
+  return newasm;
 }